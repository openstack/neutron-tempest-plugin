--- conflicted
+++ resolved
@@ -298,9 +298,9 @@
         utils.wait_until_true(lambda: self._check_bw(
             ssh_client,
             self.fip['floating_ip_address'],
-<<<<<<< HEAD
-            port=self.NC_PORT, expected_bw=QoSTest.LIMIT_BYTES_SEC * 3),
-            timeout=self.FILE_DOWNLOAD_TIMEOUT,
+            port=self.NC_PORT,
+            expected_bw=QoSTest.LIMIT_BYTES_SEC * 3),
+            timeout=self.CHECK_TIMEOUT,
             sleep=1)
 
     @decorators.idempotent_id('66e5673e-0522-11ea-8d71-362b9e155667')
@@ -356,10 +356,4 @@
                          retrieved_rule_id,
                          """The expected rule ID is {0},
                          the actual value is {1}""".
-                         format(rule['id'], retrieved_rule_id))
-=======
-            port=self.NC_PORT,
-            expected_bw=QoSTest.LIMIT_BYTES_SEC * 3),
-            timeout=self.CHECK_TIMEOUT,
-            sleep=1)
->>>>>>> 41b8019c
+                         format(rule['id'], retrieved_rule_id))